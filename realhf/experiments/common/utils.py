# Copyright 2025 Ant Group Inc.
# Copyright 2024 Wei Fu & Zhiyu Mei
# Licensed under the Apache License, Version 2.0 (the "License").

import collections
import dataclasses
import enum
import itertools
import re
from typing import *

import numpy as np
from omegaconf import DictConfig, OmegaConf

from realhf.api.core.config import (
    ModelBackendAbstraction,
    ModelInterfaceType,
    ModelName,
)
from realhf.api.core.dfg import OffloadHook, ParamReallocHook
from realhf.api.quickstart.device_mesh import RPCAllocation
from realhf.api.quickstart.model import (
    ModelTrainEvalConfig,
    ParallelismConfig,
    parallelism_eq,
)
from realhf.base import logging
from realhf.base.topology import PipeModelDataParallelTopology

logger = logging.getLogger("Experiment Common Utils", "benchmark")


def get_topo(
    parallel: ParallelismConfig,
    gradient_checkpointing: bool,
    gradient_accumulation_fusion: bool,
    max_prompt_len: Optional[int] = None,
) -> PipeModelDataParallelTopology:
    return PipeModelDataParallelTopology(
        num_mp=parallel.model_parallel_size,
        num_pp=parallel.pipeline_parallel_size,
        num_dp=parallel.data_parallel_size,
        sequence_parallel=parallel.use_sequence_parallel,
        gradient_checkpointing=gradient_checkpointing,
        max_prompt_len=max_prompt_len,
        gradient_accumulation_fusion=gradient_accumulation_fusion,
    )


def get_world_size(parallel: ParallelismConfig) -> int:
    return (
        parallel.model_parallel_size
        * parallel.pipeline_parallel_size
        * parallel.data_parallel_size
    )


def make_train_backend_config(
    model_cfg: ModelTrainEvalConfig, parallel_cfg: ParallelismConfig
):
    if model_cfg.backend == "deepspeed":
        return ModelBackendAbstraction(
            "deepspeed",
            args=dict(
                optimizer_name="adam",
                optimizer_config=dict(
                    lr=model_cfg.optimizer.lr,
                    weight_decay=model_cfg.optimizer.weight_decay,
                    eps=model_cfg.optimizer.eps,
                    betas=(
                        model_cfg.optimizer.beta1,
                        model_cfg.optimizer.beta2,
                    ),
                ),
                lr_scheduler_type=model_cfg.optimizer.lr_scheduler_type,
                warmup_steps_proportion=model_cfg.optimizer.warmup_steps_proportion,
                min_lr_ratio=model_cfg.optimizer.min_lr_ratio,
                zero_stage=(
                    model_cfg.zero_stage
                    if parallel_cfg.pipeline_parallel_size == 1
                    else min(model_cfg.zero_stage, 1)
                ),
                offload_optimizer_state=model_cfg.optimizer.offload,
                offload_param=model_cfg.offload,
                enable_bf16=model_cfg.enable_bf16,
                enable_fp16=model_cfg.enable_fp16,
            ),
        )
    elif model_cfg.backend == "megatron":
        if model_cfg.optimizer.offload or model_cfg.offload:
            raise ValueError("Offload is not supported in Megatron backend.")
        if model_cfg.zero_stage == 3:
            raise ValueError("Zero stage 3 is not supported in Megatron backend.")
        if model_cfg.zero_stage == 2:
            logger.warning(
                "Megatron does not support ZeRO stage 2. Degenerates to stage 1."
            )
            model_cfg.zero_stage = 1
        megatron_args: Dict[str, Any] = OmegaConf.to_container(model_cfg.megatron)
        return ModelBackendAbstraction(
            "megatron",
            args=dict(
                enable_bf16=model_cfg.enable_bf16,
                enable_fp16=model_cfg.enable_fp16,
                zero_stage=model_cfg.zero_stage,
                optimizer=model_cfg.optimizer,
                **megatron_args,
            ),
        )
    elif model_cfg.backend == "mock_train":
        return ModelBackendAbstraction(
            "mock_train",
            args=dict(
                optimizer_name="adam",
                optimizer_config=dict(
                    lr=model_cfg.optimizer.lr,
                    weight_decay=model_cfg.optimizer.weight_decay,
                    eps=model_cfg.optimizer.eps,
                    betas=(
                        model_cfg.optimizer.beta1,
                        model_cfg.optimizer.beta2,
                    ),
                ),
            ),
        )
    else:
        raise NotImplementedError(f"Backend {model_cfg.backend} is not supported.")


def make_inf_backend_config(
    model_cfg: ModelTrainEvalConfig, parallel_cfg: ParallelismConfig
):
    return ModelBackendAbstraction("inference")


def resolve_replica_ids(
    rpc_allocs: List[RPCAllocation], models: Dict[str, ModelTrainEvalConfig]
):
    role_cnt = collections.defaultdict(int)
    first_device_mesh = dict()
    first_parallel = dict()
    first_rpc = dict()
    for alloc in rpc_allocs:
        rpc = alloc.rpc
        if rpc.role not in first_device_mesh:
            first_device_mesh[rpc.role] = alloc.device_mesh
            first_parallel[rpc.role] = alloc.parallel
            first_rpc[rpc.role] = rpc
            continue
        model_cfg = models[rpc.role]
        if (rpc.is_train() and first_rpc[rpc.role].is_generate()) or (
            rpc.is_generate() and first_rpc[rpc.role].is_train()
        ):
            if model_cfg.vllm.hybrid_train:
                role_cnt[rpc.role] += 1
                rpc.model_name = ModelName(rpc.role, role_cnt[rpc.role])
                continue
        if alloc.device_mesh != first_device_mesh[rpc.role] or not parallelism_eq(
            alloc.parallel, first_parallel[rpc.role]
        ):
            role_cnt[rpc.role] += 1
            rpc.model_name = ModelName(rpc.role, role_cnt[rpc.role])
            continue
        assert rpc.model_name.replica_id == 0


def resolve_rpc_hooks(
    rpc_allocs: List[RPCAllocation], model_configs: Dict[str, ModelTrainEvalConfig]
):
    role_interface_types = collections.defaultdict(set)
    for rpc_alloc in rpc_allocs:
        role_interface_types[rpc_alloc.rpc.role].add(rpc_alloc.rpc.interface_type)

    for i, rpc_alloc in enumerate(rpc_allocs):
        rpc = rpc_alloc.rpc
        parallel = rpc_alloc.parallel
        device_mesh = rpc_alloc.device_mesh
        # check param realloc hooks for train_step rpcs
        if rpc.interface_type == ModelInterfaceType.TRAIN_STEP:
            for j, other in enumerate(rpc_allocs):
                if rpc.name == other.rpc.name:
                    continue
                if rpc.role != other.rpc.role:
                    continue
                if (
                    parallelism_eq(parallel, other.parallel)
                    and device_mesh == other.device_mesh
                    and not (
                        model_configs[rpc.role].vllm.hybrid_train
                        and other.rpc.is_generate()
                    )
                ):
                    continue
                self_config = model_configs[rpc.model_name.role]
                other_config = model_configs[other.rpc.model_name.role]
                if (
                    self_config.backend == "deepspeed"
                    or other_config.backend == "deepspeed"
                ):
                    raise ValueError(
                        "Param realloc hooks are not supported in DeepSpeed backend."
                    )
                other.rpc.add_pre_hook(ParamReallocHook(source=rpc.model_name))
                other.rpc.add_post_hook(ParamReallocHook(target=rpc.model_name))
                logger.info(
                    f"Add param sync hooks between "
                    f"{rpc.name} and {other.rpc.name} for role {rpc.role}"
                )

        # Add offload hooks for inference and generate rpcs.
        # Add the offload hook only if the role will not be trained (e.g., reward model)
        # and its allocation is overlapped with at least one other RPCs.
        # As a result, a single inference/generate RPC will not be offloaded.
        overlapped_with_other = False
        for other in rpc_allocs:
            if rpc.name == other.rpc.name:
                continue
            if np.any(np.logical_and(other.device_mesh.mapping, device_mesh.mapping)):
                overlapped_with_other = True
                break
        if (
            ModelInterfaceType.TRAIN_STEP not in role_interface_types[rpc.role]
            and overlapped_with_other
        ):
            rpc.add_post_hook(OffloadHook())
            logger.info(f"Add offload hook for rpc {rpc.name} for role {rpc.role}")


class AllocationType(enum.Enum):
    DECOUPLED = 1
    GLOBAL_HYBRID = 2
<<<<<<< HEAD
=======
    MANUAL = 3
    SEARCH = 4
>>>>>>> cdf13ff8


@dataclasses.dataclass
class AllocationMode:
    type_: AllocationType
    parallel_strat: Dict[str, Dict[str, int]]

    def is_decoupled(self):
        return self.type_ == AllocationType.DECOUPLED
<<<<<<< HEAD

    def is_global_hybrid(self):
        return self.type_ == AllocationType.GLOBAL_HYBRID

    @classmethod
    def from_str(cls, allocation_mode: str):
        alloc_3d = AllocationMode.extract_3d_alloc(allocation_mode)
        alloc_hybrid = AllocationMode.extract_key_value_alloc(allocation_mode)
        alloc_decoupled = AllocationMode.extract_decoupled_alloc(allocation_mode)
        if alloc_decoupled:
            return cls(AllocationType.DECOUPLED, alloc_decoupled)
        if alloc_3d:
            return cls(AllocationType.GLOBAL_HYBRID, alloc_3d)
        if alloc_hybrid:
            return cls(AllocationType.GLOBAL_HYBRID, alloc_hybrid)
        raise NotImplementedError(f"Failed to parse allocation: {allocation_mode}")

=======

    def is_global_hybrid(self):
        return self.type_ == AllocationType.GLOBAL_HYBRID

    @classmethod
    def from_str(cls, allocation_mode: str):
        if allocation_mode == "manual":
            return cls(AllocationType.MANUAL, None)
        if allocation_mode == "search":
            return cls(AllocationType.SEARCH, None)
        alloc_3d = AllocationMode.extract_3d_alloc(allocation_mode)
        alloc_hybrid = AllocationMode.extract_key_value_alloc(allocation_mode)
        alloc_decoupled = AllocationMode.extract_decoupled_alloc(allocation_mode)
        if alloc_decoupled:
            return cls(AllocationType.DECOUPLED, alloc_decoupled)
        if alloc_3d:
            return cls(AllocationType.GLOBAL_HYBRID, alloc_3d)
        if alloc_hybrid:
            return cls(AllocationType.GLOBAL_HYBRID, alloc_hybrid)
        raise NotImplementedError(f"Failed to parse allocation: {allocation_mode}")

>>>>>>> cdf13ff8
    @staticmethod
    def extract_3d_alloc(allocation_mode: str) -> Dict | None:
        for x, y, z in itertools.permutations(["d", "m", "p"]):
            pattern = rf"{x}(\d+){y}(\d+){z}(\d+)"
            m = re.match(pattern, allocation_mode)
            if not m:
                continue
            a, b, c = map(int, m.groups())
            # to be consistent with the key-value pattern
            return {
                "*": {
                    x: a,
                    y: b,
                    z: c,
                }
            }

    @staticmethod
    def extract_decoupled_alloc(allocation_mode: str) -> Dict | None:
        pattern = re.compile(
            r"(?:(?:vllm|sglang)\.(.+?)\+(.+))|(?:(.+?)\+(?:vllm|sglang)\.(.+))"
        )
        m = pattern.match(allocation_mode)
        if not m:
            return
        if m.group(1):
            gen_alloc = m.group(1)
            other_alloc = m.group(2)
        else:
            gen_alloc = m.group(4)
            other_alloc = m.group(3)
        gen_alloc = AllocationMode.extract_3d_alloc(gen_alloc)
        if not gen_alloc:
            return
        other_alloc = AllocationMode.extract_3d_alloc(
            other_alloc
        ) or AllocationMode.extract_key_value_alloc(other_alloc)
        if not other_alloc:
            return
        other_alloc.update({"gen": gen_alloc["*"]})
        return other_alloc

    @staticmethod
    def extract_key_value_alloc(
        allocation_mode: str,
    ) -> Dict[str, Dict[str, int]] | None:
        def parse_key_value_pairs(s: str):
            pattern = re.compile(r"([^:,]+):([^:,]+)")
            matches = pattern.findall(s)
            if not matches:
                return None
            return {key: value for key, value in matches}

        allocs = parse_key_value_pairs(allocation_mode)
        if not allocs:
            return
        for k, v in allocs.items():
            v = AllocationMode.extract_3d_alloc(v)
            if not v:
                return
            allocs[k] = v["*"]
<<<<<<< HEAD
        return allocs
=======
        return allocs


def asdict(cfg):
    if isinstance(cfg, (OmegaConf, DictConfig)):
        return OmegaConf.to_container(cfg, resolve=True)
    return dataclasses.asdict(cfg)
>>>>>>> cdf13ff8
<|MERGE_RESOLUTION|>--- conflicted
+++ resolved
@@ -229,11 +229,8 @@
 class AllocationType(enum.Enum):
     DECOUPLED = 1
     GLOBAL_HYBRID = 2
-<<<<<<< HEAD
-=======
     MANUAL = 3
     SEARCH = 4
->>>>>>> cdf13ff8
 
 
 @dataclasses.dataclass
@@ -243,25 +240,6 @@
 
     def is_decoupled(self):
         return self.type_ == AllocationType.DECOUPLED
-<<<<<<< HEAD
-
-    def is_global_hybrid(self):
-        return self.type_ == AllocationType.GLOBAL_HYBRID
-
-    @classmethod
-    def from_str(cls, allocation_mode: str):
-        alloc_3d = AllocationMode.extract_3d_alloc(allocation_mode)
-        alloc_hybrid = AllocationMode.extract_key_value_alloc(allocation_mode)
-        alloc_decoupled = AllocationMode.extract_decoupled_alloc(allocation_mode)
-        if alloc_decoupled:
-            return cls(AllocationType.DECOUPLED, alloc_decoupled)
-        if alloc_3d:
-            return cls(AllocationType.GLOBAL_HYBRID, alloc_3d)
-        if alloc_hybrid:
-            return cls(AllocationType.GLOBAL_HYBRID, alloc_hybrid)
-        raise NotImplementedError(f"Failed to parse allocation: {allocation_mode}")
-
-=======
 
     def is_global_hybrid(self):
         return self.type_ == AllocationType.GLOBAL_HYBRID
@@ -283,7 +261,6 @@
             return cls(AllocationType.GLOBAL_HYBRID, alloc_hybrid)
         raise NotImplementedError(f"Failed to parse allocation: {allocation_mode}")
 
->>>>>>> cdf13ff8
     @staticmethod
     def extract_3d_alloc(allocation_mode: str) -> Dict | None:
         for x, y, z in itertools.permutations(["d", "m", "p"]):
@@ -345,14 +322,10 @@
             if not v:
                 return
             allocs[k] = v["*"]
-<<<<<<< HEAD
-        return allocs
-=======
         return allocs
 
 
 def asdict(cfg):
     if isinstance(cfg, (OmegaConf, DictConfig)):
         return OmegaConf.to_container(cfg, resolve=True)
-    return dataclasses.asdict(cfg)
->>>>>>> cdf13ff8
+    return dataclasses.asdict(cfg)