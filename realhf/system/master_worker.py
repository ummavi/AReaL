--- conflicted
+++ resolved
@@ -12,13 +12,6 @@
 import colorama
 import networkx as nx
 import numpy as np
-<<<<<<< HEAD
-try:
-    import swanlab
-except ImportError:
-    swanlab = None
-=======
->>>>>>> adeb8eb1
 import wandb
 from tensorboardX import SummaryWriter
 
@@ -317,10 +310,6 @@
         )
 
         # swanlab init, connect to remote or local swanlab host
-<<<<<<< HEAD
-        if swanlab is not None and self.swanlab_config.mode != "disabled" and self.swanlab_config.api_key:
-            swanlab.login(self.swanlab_config.api_key)
-=======
         if self.swanlab_config.mode != "disabled" and self.swanlab_config.api_key:
             if swanlab is not None:
                 swanlab.login(self.swanlab_config.api_key)
@@ -328,7 +317,6 @@
                 logger.warning(
                     "swanlab not installed but enabled. Ignore swanlab logging."
                 )
->>>>>>> adeb8eb1
         if self.swanlab_config.config is None:
             import yaml
 
@@ -351,13 +339,7 @@
                 config=__config,
                 logdir=self.swanlab_config.logdir
                 or os.path.join(
-<<<<<<< HEAD
-                    constants.LOG_ROOT,
-                    constants.experiment_name(),
-                    constants.trial_name(),
-=======
                     constants.get_log_path(self.args),
->>>>>>> adeb8eb1
                     "swanlab",
                 ),
                 mode=self.swanlab_config.mode,
