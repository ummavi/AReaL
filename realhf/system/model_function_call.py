--- conflicted
+++ resolved
@@ -10,14 +10,6 @@
 from collections import defaultdict
 from typing import Dict, Hashable, List, Set, Tuple
 
-<<<<<<< HEAD
-try:
-    import swanlab
-except ImportError:
-    swanlab = None
-import wandb
-=======
->>>>>>> adeb8eb1
 from tensorboardX import SummaryWriter
 
 import realhf.api.core.config as config_api
